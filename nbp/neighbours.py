import numpy as np
import math
import collections


class Neighbours:
<<<<<<< HEAD
    """
    This class is used to evaluate the position of
    particles to each others. The system must be big enough to
    contain at least 3 subcells per row.
    Private Functions:
    __init__, __create_subcells, __create_neighbours, __find_subcell,
    __get_neighbour_subcell, __3d_subcell_id, __cell_y, __cell_z
    Public Functions:
    update_neighbours, get_neighbours

    """
    def __init__(self, system_info, system_state):
=======

    def __init__(self):     # , system_info, system_state   (removing?)
>>>>>>> 6221a07d
        """
        Instantiates a new Object of class Neighbours
        :system: Instance of class System
        """
        # self.SystemInfo = system_info
        # self.SystemState = system_state
        self.__box_length = self.SystemInfo.char_length()
        self.__subcells_inrow = 1
        self.__subcell_length = self.__create_subcells()
        self.__neighbour_list = self.__create_neighbours()
        pass

    def __create_subcells(self):
        """
        Calculates the length of the subcells based on the skin radius.
        This helps to avoid having to update every time.
        :return: length of subcell
        """
        # define skin radius by using sigma.
        # The 3 is just an option that mostly works (?)
        __skin_radius = self.SystemInfo.sigma() * 3

        # calculate subcell size.
        while __skin_radius < self.__box_length / self.__subcells_inrow:
            self.__subcells_inrow += 1

        print("Number of subcells per row:", self.__subcells_inrow)
        subcell_length = self.__box_length / self.__subcells_inrow

        return subcell_length

    def __create_neighbours(self):
        """
        Creates the neighbours list by creating a head list which
        contains the starting index for the particles in a box.
        The neighbour list itself contains the index of the particles
        which belong to each box.
        :return: neighbour list
        """
        # get number of particles in the system
        particle_number = self.SystemState.positions().shape[0]

        # create list (head) for starting index of subcell.
        # **3 because we have 3 dimensions for 2 it would be **2.
        self.__start_index = np.zeros(self.__subcells_inrow**3)

        # create linked neighbour list
        self.__neighbour_list = [-1] * particle_number

        # get positions of all particles
        positions = self.SystemState.positions()
        # print("positions:", positions)
        # Find list of particles each subcell contains
        for i in range(particle_number):

            subcell_id = self.__find_subcell(positions[i])

            #print("This is i:", i)
            #print("This is the subcell ID:", subcell_id)
            try:
                self.__neighbour_list[i] = int(self.__start_index[subcell_id])
                self.__start_index[subcell_id] = int(i)
            except IndexError:
                pass
                # print("IndexError: Index out of range in start_index", subcell_id)
        #print("created neighbour List:", self.__neighbour_list,
         #    "\n start_index:", self.__start_index)
        return self.__neighbour_list

    def __find_subcell(self, position):
        """
        Private module of object neighbours. Finds the number of the
        subcell in which a particle is positioned.
        :param position: position of a particle
        :return: subcell_id
        """

        subcell_id_3d = [0, 0, 0]
        # calculate the subcell ID for each axis (x, y, z)
        for axis in range(3):
            try:
                subcell_id_3d[axis] = math.floor(position[axis]
                                                 / self.__subcell_length)
            except OverflowError:
                pass

        # Use 3d subcell ID to get the 1d ID
        if (subcell_id_3d[0] < 0 or subcell_id_3d[1] < 0
                or subcell_id_3d[2] < 0):
            raise ValueError('subcell_id value is negative')
        else:
            m = self.__subcells_inrow
            subcell_id = subcell_id_3d[0] \
                         + (subcell_id_3d[1] * m) \
                         + (subcell_id_3d[2] * (m ** 2))

        return subcell_id

    def update_neighbours(self):
        """
        :return:new neighbour list.
        """

        return self.__neighbour_list

    def get_neighbours(self, particle_pos):
        """
        Calculate which neighbours are around the particle.
        Calculates the distance between a particle and its neighbours
        :param particle_pos: 3d coordinates of single particle
        :return: array of neighbour particles and array with distances
        """
        positions = self.SystemState.positions()
        neighbours = []           # neighbour positions
        neighbours_distance = []  # distance of particle to each neighbour
        new_neighbours = []       # only neighbours within cutoff radius
        neighbour_subcells = self.__get_neighbours_subcells(particle_pos)
        # get starting positions for each subcell
        start_array = np.asarray(self.__start_index)

        # get all particles from the neighbour subcells
        # np.nditer did not work for neighbour_subcells
        # for i in np.nditer(neighbour_subcells):
        # print("neighbour subcells:", neighbour_subcells)
        for i in range(27):
            i = neighbour_subcells[i]
            # print("i in loop:" , i)
            index = int(start_array[i])

            while index != 0:
                neighbours.append(index)
                index = int(self.__neighbour_list[index])

        nb_length = np.shape(neighbours)[0]
        print("neighbour length:", nb_length)
        recent_neighbours = []
        # get distance from particle to neighbours
        for i in range(nb_length):
            index = neighbours[i]
            x_distance = particle_pos[0] - positions[index][0]
            y_distance = particle_pos[1] - positions[index][1]
            z_distance = particle_pos[2] - positions[index][2]

            # correct boundary subcells distance.
            # If only 2 subcells this will be have to caught somewhere else.
            # if self.__subcells_inrow is 2:
            #    distance = np.sqrt(x_distance ** 2 + y_distance ** 2 + z_distance ** 2)
            #    print("Distance:", distance)
            #    if index not in recent_neighbours:
            #        recent_neighbours.append(index)
            #    else:
            #        x_distance = self.__box_length - x_distance
            #        y_distance = self.__box_length - y_distance
            #        z_distance = self.__box_length - z_distance
            # else:

            l = 2*self.__subcell_length  # max possible distance
            if x_distance > l:
                x_distance = self.__box_length - x_distance
            if y_distance > l:
                y_distance = self.__box_length - y_distance
            if z_distance > l:
                z_distance = self.__box_length - z_distance


            distance = np.sqrt(x_distance**2 + y_distance**2 + z_distance**2)
            # print("distance: ", distance)
            # distance no further than cutoff radius:
            if 0 < distance <= self.SystemInfo.cutoff():
                neighbours_distance.append(distance)
                new_neighbours.append(index)

        # overwrite neighbours with the correct ones.
        neighbours = new_neighbours

        # Create namedtuple for easy access of output
        Result = collections.namedtuple("Neighbour_result", ["nb_pos", "nb_dist"])
        r = Result(nb_pos=neighbours, nb_dist=neighbours_distance)

        return r

    def __get_neighbours_subcells(self, particle_pos):
        """
        Gets the subcell ID of the subcells which surround
        the subcell of the particle.
        To fulfill periodic boundary conditions, the subcell IDs
        are first calculated in 3D and subcell IDs which are
        out of bound are corrected.
        :param particle_pos: 3d position of single particle
        :return: neighbours
        """

        m = self.__subcells_inrow  # makes code easier to read
        # initialize 3d subcell IDs with subcell of the particle
        subcells_id_3d = np.zeros((27, 3))
        subcells_id_3d[:] = self.__3d_subcell_id(particle_pos)

        # First set of neighbour cells 0 to 8
        for cell in range(9):
            # x coordinates
            subcells_id_3d[cell][0] = math.floor((particle_pos[0]
                                                  - self.__subcell_length)
                                                 / self.__subcell_length)

        # cells 18 to 26
        for cell in range(18, 27):
            # x coordinate
            subcells_id_3d[cell][0] = math.floor((particle_pos[0]
                                                  - self.__subcell_length)
                                                  / self.__subcell_length)

        # y-coordinates:
        for cell in [0, 1, 2, 9, 10, 11, 18, 19, 20]:
            subcells_id_3d[cell][1] = self.__cell_y(1, particle_pos)
        for cell in [6, 7, 8, 15, 16, 17, 24, 25, 26]:
            subcells_id_3d[cell][1] = self.__cell_y(0, particle_pos)
        # z-coordinates:
        for cell in [0, 3, 6, 9, 12, 15, 18, 21, 24]:
            subcells_id_3d[cell][2] = self.__cell_z(1, particle_pos)
        for cell in [2, 5, 8, 11, 14, 17, 20, 23, 26]:
            subcells_id_3d[cell][2] = self.__cell_z(0, particle_pos)

        # initialize neighbour subcells (3x3x3 cube)
        neighbour_subcells = [0] * 3 ** 3

        # transform 3d subcell ID to an integer
        for cell in range(27):

            # check if subcell is out of bounds(<0 or bigger than boxsize)
            for index in range(3):
                if subcells_id_3d[cell][index] < 0:
                    subcells_id_3d[cell][index] = m - 1
                if subcells_id_3d[cell][index] > m - 1:
                    subcells_id_3d[cell][index] = 0

            subcell_id = subcells_id_3d[cell][0] \
                         + (subcells_id_3d[cell][1] * m) \
                         + (subcells_id_3d[cell][2] * (m ** 2))

            neighbour_subcells[cell] = int(subcell_id)

        return neighbour_subcells

# Following functions are for minor operations that occur several times.\n"
# Functions: __3d_subcell_id, __cell_y, __cell_z

    def __3d_subcell_id(self, particle_pos):
        """
        Create subcell ID in 3d for a particle
        :param particle_pos: 3d coordinates of single particle
        :return: 3d-subcell ID
        """
        subcell_id_3d = np.zeros(3)
        for axis in range(3):
            subcell_id_3d[axis] = math.floor(particle_pos[axis]
                                            / self.__subcell_length)
        return subcell_id_3d

    def __cell_y(self, positive, particle_pos):
        """
        Calculates the subcell id for the y axis
        :param positive: boolean, if True the subcell id in positive
                        direction will be calculated
        :param particle_pos: 3d coordinates of single particle
        :return: subcell id for y axis
        """
        if positive == 0:
            y_id = math.floor((particle_pos[1] + self.__subcell_length) / self.__subcell_length)
        else:
            y_id = math.floor((particle_pos[1] - self.__subcell_length) / self.__subcell_length)
        return y_id

    def __cell_z(self, positive, particle_pos):
        """
        Calculates the subcell id for the y axis
        :param positive: boolean, if True the subcell id in positive
                         direction will be calculated
        :param particle_pos: 3d coordinates of a single particle
        :return: subcell id for y axis
        """
        if positive == 0:
            z_id = math.floor((particle_pos[2] + self.__subcell_length) / self.__subcell_length)
        else:
            z_id = math.floor((particle_pos[2] - self.__subcell_length) / self.__subcell_length)
        return z_id<|MERGE_RESOLUTION|>--- conflicted
+++ resolved
@@ -4,7 +4,6 @@
 
 
 class Neighbours:
-<<<<<<< HEAD
     """
     This class is used to evaluate the position of
     particles to each others. The system must be big enough to
@@ -17,10 +16,6 @@
 
     """
     def __init__(self, system_info, system_state):
-=======
-
-    def __init__(self):     # , system_info, system_state   (removing?)
->>>>>>> 6221a07d
         """
         Instantiates a new Object of class Neighbours
         :system: Instance of class System
