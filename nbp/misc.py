import matplotlib.pyplot as plt
from mpl_toolkits.mplot3d import Axes3D
import numpy as np
from scipy.stats import multivariate_normal


def show_frame(system, frame=None):
    """a function to visualize the particles in 3d"""

    states = system.states()
    if frame:
        positions = states[frame].positions()    # select a particular frame
    else:
        positions = states[-1].positions()     # by default show last frame
    fig = plt.figure()
    ax = fig.add_subplot(111, projection='3d')
    X, Y, Z = positions[:, 0], positions[:, 1], positions[:, 2]
    ax.scatter(X, Y, Z)
    plt.show()


def play_frames(system, start=None, end=None, dt=None):
    """a function to play generated frames in 3d"""
    pausetime = dt or 0.01
    fig = plt.figure()
    ax = fig.add_subplot(111, projection='3d')
    states = system.states()
    sframe = None
    # if start and end:
    #     playtime = range(start, end)
    # elif start and not end:
    #     playtime = range(start, len(states))
    # elif end and not start:
    #     playtime = range(0, end)
    # else:
    #     playtime = range(len(positions))
    for frame, state in enumerate(states):
        ax.label = "frame: {}".format(frame, state)
        positions = state.positions()
        if sframe:
            ax.collections.remove(sframe)
        X, Y, Z = positions[:, 0], positions[:, 1], positions[:, 2]
        sframe = ax.scatter(X, Y, Z)
        plt.pause(pausetime)
    plt.close()
<<<<<<< HEAD
=======


class Plotter:
    """A class for plotting energies"""
    def __init__(self, system):
        import matplotlib.pyplot as plt
        self._system = system
        self._states = self._system.states()
        self._energies = None

    def plot_distribution(self):
        pass

    def plot_energies(self, typ='total'):
        """Energy Plotting method
        :param typ (str or int)
            type of energy to plot;
            'total' or 1 for total energy
            'lj' or 2 for Lennard Jones energy
            'coulomb' or 3 for Coulomb Energy
        """
        fig = plt.figure(1)
        ax = fig.add_subplot(111)
        self.get_energies()
        if typ == 'total' or 1:
            self._plot_e_tot(ax)
            ax.label = 'Total Energy'
            plt.show()
        elif typ == 'lj' or 2:
            self._plot_e_lj(ax)
            ax.label = 'Energy LJ'#
            plt.show()
        elif typ == 'coulomb' or 3:
            self._plot_e_clmb(ax)
            ax.label = 'Energy Coulomb'
            plt.show()

    def get_energies(self):
        if self._energies == None:
            self._energies = dict()
            self._energies['total'] = list(map(lambda x: x.energy(), self._states))
            self._energies['lj'] = list(map(lambda x: x.energy_lj(), self._states))
            self._energies['coulomb'] = list(map(lambda x: x.energy_ewald(), self._states))

    def _plot_e_clmb(self, canvas):
        canvas.plot(self._energies['coulomb'])

    def _plot_e_lj(self, canvas):
        canvas.plot(self._energies['lj'])

    def _plot_e_tot(self, canvas):
        canvas.plot(self._energies['total'])

    #TODO: add scaling for the axis

    def _rdf(self):
        pass

    def _distance_distr(self):
        pass





>>>>>>> 76848bf9

<|MERGE_RESOLUTION|>--- conflicted
+++ resolved
@@ -1,114 +1,111 @@
-import matplotlib.pyplot as plt
-from mpl_toolkits.mplot3d import Axes3D
-import numpy as np
-from scipy.stats import multivariate_normal
-
-
-def show_frame(system, frame=None):
-    """a function to visualize the particles in 3d"""
-
-    states = system.states()
-    if frame:
-        positions = states[frame].positions()    # select a particular frame
-    else:
-        positions = states[-1].positions()     # by default show last frame
-    fig = plt.figure()
-    ax = fig.add_subplot(111, projection='3d')
-    X, Y, Z = positions[:, 0], positions[:, 1], positions[:, 2]
-    ax.scatter(X, Y, Z)
-    plt.show()
-
-
-def play_frames(system, start=None, end=None, dt=None):
-    """a function to play generated frames in 3d"""
-    pausetime = dt or 0.01
-    fig = plt.figure()
-    ax = fig.add_subplot(111, projection='3d')
-    states = system.states()
-    sframe = None
-    # if start and end:
-    #     playtime = range(start, end)
-    # elif start and not end:
-    #     playtime = range(start, len(states))
-    # elif end and not start:
-    #     playtime = range(0, end)
-    # else:
-    #     playtime = range(len(positions))
-    for frame, state in enumerate(states):
-        ax.label = "frame: {}".format(frame, state)
-        positions = state.positions()
-        if sframe:
-            ax.collections.remove(sframe)
-        X, Y, Z = positions[:, 0], positions[:, 1], positions[:, 2]
-        sframe = ax.scatter(X, Y, Z)
-        plt.pause(pausetime)
-    plt.close()
-<<<<<<< HEAD
-=======
-
-
-class Plotter:
-    """A class for plotting energies"""
-    def __init__(self, system):
-        import matplotlib.pyplot as plt
-        self._system = system
-        self._states = self._system.states()
-        self._energies = None
-
-    def plot_distribution(self):
-        pass
-
-    def plot_energies(self, typ='total'):
-        """Energy Plotting method
-        :param typ (str or int)
-            type of energy to plot;
-            'total' or 1 for total energy
-            'lj' or 2 for Lennard Jones energy
-            'coulomb' or 3 for Coulomb Energy
-        """
-        fig = plt.figure(1)
-        ax = fig.add_subplot(111)
-        self.get_energies()
-        if typ == 'total' or 1:
-            self._plot_e_tot(ax)
-            ax.label = 'Total Energy'
-            plt.show()
-        elif typ == 'lj' or 2:
-            self._plot_e_lj(ax)
-            ax.label = 'Energy LJ'#
-            plt.show()
-        elif typ == 'coulomb' or 3:
-            self._plot_e_clmb(ax)
-            ax.label = 'Energy Coulomb'
-            plt.show()
-
-    def get_energies(self):
-        if self._energies == None:
-            self._energies = dict()
-            self._energies['total'] = list(map(lambda x: x.energy(), self._states))
-            self._energies['lj'] = list(map(lambda x: x.energy_lj(), self._states))
-            self._energies['coulomb'] = list(map(lambda x: x.energy_ewald(), self._states))
-
-    def _plot_e_clmb(self, canvas):
-        canvas.plot(self._energies['coulomb'])
-
-    def _plot_e_lj(self, canvas):
-        canvas.plot(self._energies['lj'])
-
-    def _plot_e_tot(self, canvas):
-        canvas.plot(self._energies['total'])
-
-    #TODO: add scaling for the axis
-
-    def _rdf(self):
-        pass
-
-    def _distance_distr(self):
-        pass
-
-
-
-
-
->>>>>>> 76848bf9
-
+import matplotlib.pyplot as plt
+from mpl_toolkits.mplot3d import Axes3D
+import numpy as np
+from scipy.stats import multivariate_normal
+
+
+def show_frame(system, frame=None):
+    """a function to visualize the particles in 3d"""
+
+    states = system.states()
+    if frame:
+        positions = states[frame].positions()    # select a particular frame
+    else:
+        positions = states[-1].positions()     # by default show last frame
+    fig = plt.figure()
+    ax = fig.add_subplot(111, projection='3d')
+    X, Y, Z = positions[:, 0], positions[:, 1], positions[:, 2]
+    ax.scatter(X, Y, Z)
+    plt.show()
+
+
+def play_frames(system, start=None, end=None, dt=None):
+    """a function to play generated frames in 3d"""
+    pausetime = dt or 0.01
+    fig = plt.figure()
+    ax = fig.add_subplot(111, projection='3d')
+    states = system.states()
+    sframe = None
+    # if start and end:
+    #     playtime = range(start, end)
+    # elif start and not end:
+    #     playtime = range(start, len(states))
+    # elif end and not start:
+    #     playtime = range(0, end)
+    # else:
+    #     playtime = range(len(positions))
+    for frame, state in enumerate(states):
+        ax.label = "frame: {}".format(frame, state)
+        positions = state.positions()
+        if sframe:
+            ax.collections.remove(sframe)
+        X, Y, Z = positions[:, 0], positions[:, 1], positions[:, 2]
+        sframe = ax.scatter(X, Y, Z)
+        plt.pause(pausetime)
+    plt.close()
+
+
+class Plotter:
+    """A class for plotting energies"""
+    def __init__(self, system):
+        import matplotlib.pyplot as plt
+        self._system = system
+        self._states = self._system.states()
+        self._energies = None
+
+    def plot_distribution(self):
+        pass
+
+    def plot_energies(self, typ='total'):
+        """Energy Plotting method
+        :param typ (str or int)
+            type of energy to plot;
+            'total' or 1 for total energy
+            'lj' or 2 for Lennard Jones energy
+            'coulomb' or 3 for Coulomb Energy
+        """
+        fig = plt.figure(1)
+        ax = fig.add_subplot(111)
+        self.get_energies()
+        if typ == 'total' or 1:
+            self._plot_e_tot(ax)
+            ax.label = 'Total Energy'
+            plt.show()
+        elif typ == 'lj' or 2:
+            self._plot_e_lj(ax)
+            ax.label = 'Energy LJ'#
+            plt.show()
+        elif typ == 'coulomb' or 3:
+            self._plot_e_clmb(ax)
+            ax.label = 'Energy Coulomb'
+            plt.show()
+
+    def get_energies(self):
+        if self._energies == None:
+            self._energies = dict()
+            self._energies['total'] = list(map(lambda x: x.energy(), self._states))
+            self._energies['lj'] = list(map(lambda x: x.energy_lj(), self._states))
+            self._energies['coulomb'] = list(map(lambda x: x.energy_ewald(), self._states))
+
+    def _plot_e_clmb(self, canvas):
+        canvas.plot(self._energies['coulomb'])
+
+    def _plot_e_lj(self, canvas):
+        canvas.plot(self._energies['lj'])
+
+    def _plot_e_tot(self, canvas):
+        canvas.plot(self._energies['total'])
+
+    #TODO: add scaling for the axis
+
+    def _rdf(self):
+        pass
+
+    def _distance_distr(self):
+        pass
+
+
+
+
+
+