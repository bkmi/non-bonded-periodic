--- conflicted
+++ resolved
@@ -49,14 +49,9 @@
 class SystemInfo:
     """This class represents all the static information of the system
 
-<<<<<<< HEAD
     characteristic_length = L in the notes
     sigma: distance at which the inter-particle potential is zero
     worse_sigma: the biggest of all the sigmas
-=======
-    characteristic_length = L in the notes, rounded up to the nearest n * cutoff_radius
-    sigma: Constant related to lennard jones
->>>>>>> 25c1cf83
     cutoff_radius: the radius chosen to do the cutoff
     epsilon0: physical constant
     particle_charges: Arranged like position: (row, columns) == (particle_num, charge_value)
@@ -64,12 +59,8 @@
 
     def __init__(self, characteristic_length, sigma, particle_charges, system):
         self._sigma = sigma
-<<<<<<< HEAD
         self._worse_sigma = max(sigma)
         self._cutoff_radius = self._worse_sigma * 2.5  # sigma * 2.5 is a standard approximation
-=======
-        self._cutoff_radius = sigma * 3
->>>>>>> 25c1cf83
         self._epsilon0 = 1
         self._particle_charges = np.asarray(particle_charges)
         self._char_length = np.ceil(characteristic_length/self._cutoff_radius) * self._cutoff_radius
@@ -209,7 +200,7 @@
             L = self.system().info().char_length()
             pos = self.positions()
             nb = self.neighbours()
-            
+
             k_vectors = []
             reci_cutoff = 50  # Maybe put into system?
             for x in range(reci_cutoff):
