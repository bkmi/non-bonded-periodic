import numpy as np
import scipy as sp
import nbp

from scipy.special import erfc


class System:
    """Wrapper for static SystemInfo and state dependent SystemState info."""

    def __init__(self, characteristic_length, sigma, epsilon_lj, particle_charges, positions,
                 lj=True, ewald=True, use_neighbours=False):
        self._systemInfo = SystemInfo(characteristic_length, sigma, epsilon_lj, particle_charges, self,
                                      lj=lj, ewald=ewald, use_neighbours=use_neighbours)
        self._systemStates = [SystemState(positions, self)]
        self._MCMC = nbp.MCMC(self)

    def update_state(self, new_state):
        """Appends the new state to the systemStates list

        :param new_state: ????"""
        if isinstance(new_state, SystemState):
            self._systemStates.append(new_state)
        elif isinstance(new_state, list) and isinstance(new_state[0], SystemState):
            self._systemStates.extend(new_state)
        else:
            raise TypeError('SystemState could not be updated. Item is not type(SystemState) or a list of SystemState')

    def info(self):
        """Gives the static information about the system"""
        return self._systemInfo

    def state(self):
        """Gives the current dynamic information about the system"""
        return self._systemStates[-1]

    def states(self):
        """Gives all the dynamic information about the system"""
        return self._systemStates

    def optimize(self, max_steps, cov=None, d_energy_tol=1e-6, no_progress_break=10, num_particles=0.25):
        """Optimize the system to a lower energy level."""
        return self._MCMC.optimize(max_steps, cov=cov, d_energy_tol=d_energy_tol, no_progress_break=no_progress_break,
                                   num_particles=num_particles)

    def simulate(self, steps, temperature):
        """Simulate the system at a given temperature"""
        return self._MCMC.simulate(steps=steps, temperature=temperature)


class SystemInfo:
    """This class represents all the static information of the system

    characteristic_length = L in the notes, rounded up to the nearest n * cutoff_radius
    sigma: distance at which the inter-particle potential is zero
    worse_sigma: the biggest of all the sigmas
    cutoff_radius: the radius chosen to do the cutoff
    epsilon0: physical constant
    particle_charges: Arranged like position: (row, columns) == (particle_num, charge_value)
    """

    def __init__(self, characteristic_length, sigma, epsilon_lj, particle_charges, system,
                 lj=None, ewald=None, use_neighbours=None):
        self._sigma = sigma
        self._worse_sigma = max(sigma)
        self._cutoff_radius = self._worse_sigma * 3  # 2.5 is standard, 3 is in neighbour list
        self._epsilon_lj = epsilon_lj
        self._epsilon0 = 1
        self._particle_charges = np.asarray(particle_charges)
        self._char_length = np.ceil(characteristic_length/self._cutoff_radius) * self._cutoff_radius
        self._system = system
        self._lj = lj
        self._ewald = ewald
        self._use_neighbours = use_neighbours

        if not isinstance(self._lj, bool):
            raise TypeError('_lj must be True (on) or False (off)')
        if not isinstance(self._ewald, bool):
            raise TypeError('_ewald must be True (on) or False (off)')
        if not isinstance(self._use_neighbours, bool):
            raise TypeError('_use_neighbours must be True (on) or False (off)')

        if not self._cutoff_radius <= self._char_length/2:
            raise ValueError('The cutoff radius must be smaller than characteristic length divided by 2.')

    def system(self):
        return self._system

    def char_length(self):
        """Return the characteristic length aka L"""
        return self._char_length

    def box_dim(self):
        """Gives the box dimensions.
        box_dim: a list, 3 dimensional, each cell is a dimension of the box containing the system [W, L, H]"""
        return [self._char_length, self._char_length, self._char_length]

    def volume(self):
        """Returns the volume of the cell."""
        return self._char_length ** 3

    def cutoff(self):
        """Returns the value chosen for the cutoff radius"""
        return self._cutoff_radius

    def sigma(self):
        return self._sigma

    def worse_sigma(self):
        """Returns the maximum value of all the particles' couples' sigmas"""
        return self._worse_sigma

    def epsilon0(self):
        return self._epsilon0

    def particle_charges(self):
        return self._particle_charges

    def use_neighbours(self):
        return self._use_neighbours

    def lj(self):
        return self._lj

    def ewald(self):
        return self._ewald

    def num_particles(self):
        return self.particle_charges().shape[0]


class SystemState:
    """Contains all the dynamic information about the system

    positions: the position of the particles (row, columns) == (particle_num, num_dimensions)
    electrostatics: the forces, the energies and the potentials of the particles
    neighbours: the current status of the neighbours
    """

    def __init__(self, positions, system, verbose=False):
        self._verbose = verbose
        self._positions = np.asarray(positions)
        self._system = system
        self._neighbours = None

        self._potential_lj = None
        self._energy_lj = None
        self._forces_lj = None

        self._potential_ewald = None
        self._energy_ewald = None
        self._forces_ewald = None

        self._potential = None
        self._energy = None
        self._forces = None
        self._energy_lj = None
        self._distances = None

    def system(self):
        return self._system

    def positions(self):
        """Returns the current particle positions
        SystemState.positions.shape = (num_particles, num_dimensions)"""
        return self._positions

    def neighbours(self):
        if self._neighbours is None:
            self._neighbours = nbp.Neighbours(self._system.info(), self._system.state(), self.system(),
                                              verbose=self._verbose)
        return self._neighbours

<<<<<<< HEAD
    def _calculate_distances(self):
        """Creates a matrix of distances where each cell [i][j] is the distance between particle [i] and particle [j]
        and puts such matrix in self._distance"""
        particle_number = self._positions.size
        self._distance = np.zeros(particle_number, particle_number)
        for i in range(particle_number):
            neighbour = self.neighbours().get_neighbours(self._positions[i])
            for j in range(i + 1, particle_number):
                self._distance[i][j] = self._distance[j][i] = neighbour.nb_dist[j]
=======
    def _potential_lj(self, distance, sigma):
        """Calculates the potential between a couple of particles with a certain distance and a set sigma"""
        if sigma < 0:
            raise AttributeError('Sigma can\'t be smaller than zero')
        elif distance <= 0:
            raise AttributeError('The distance can\'t be smaller than or equal zero')

        q = (sigma / distance)**6

        return 4.0 * self._system.info().epsilon_lj() * (q * (q - 1))
>>>>>>> ec2a7c20

    def potential_lj(self, lj=True):
        """Calculates the Lennard-Jones potential between each couple of particles

            lj = a boolean variable that serves as a switch between Lennard Jones potential or DON'T KNOW YET THE OTHER
            :return a symmetric matrix with the potential between each couple:
                [i][j] = [j][i] is the potential between particle i and j"""
        if self._potential is None:
            if lj:
                sigma = self._system.info().sigma()
                epsilon = self._system.info().epsilon()

                if self._distances is None:
                    self._calculate_distances()

                q = np.divide(sigma, self._distance) ** 6
                q = np.multiply(q, q - 1)
                self._potential = 4.0 * np.multiply(epsilon, q)
            else:
                """SPACE FOR OTHER POTENTIAL"""
        return self._potential

    def energy_lj(self):
        if self._energy_lj is None:
            self._energy_lj = np.sum(self.potential_lj())
        return self._energy_lj

    def forces_lj(self):
        if self._forces_lj is None:
            self._forces_lj = 0
        return self._forces_lj

    # # Ben's
    # def energy_lj(self):
    #     if self._energy_lj is None:
    #         epsilon = 1
    #         sigma = self.system().info().sigma()
    #         pos = self.positions()
    #         nb = self.neighbours()
    #
    #         energy = 0
    #         for particle in range(pos.shape[0]):
    #             rs = nb.get_neighbours(pos[particle]).nb_dist
    #             energy += np.sum(4*epsilon*((sigma/rs)**12 - (sigma/rs)**6))
    #
    #         self._energy_lj = energy
    #     return self._energy_lj

    def potential_ewald(self):
        if self._potential_ewald is None:
            self._potential_ewald = 0
        return self._potential_ewald

    def energy_ewald(self):
        # Switch on columb versus lj

        # take the eqns from long range ewald, sub structure factors, use eulor/symm ->
        # couple interaction between two particles via ewald -> yeilds forces. (complex square of the structure factor)
        if self._energy_ewald is None:
            V = self.system().info().volume()
            epsilon0 = self.system().info().epsilon0()
            charges = self.system().info().particle_charges()
            sigma = self.system().info().sigma()
            L = self.system().info().char_length()
            pos = self.positions()
            nb = self.neighbours()

            k_vectors = []
            reci_cutoff = 50  # Maybe put into system?
            for x in range(reci_cutoff):
                for y in range(-reci_cutoff, reci_cutoff, 1):
                    for z in range(-reci_cutoff, reci_cutoff, 1):
                        test = x+y+z
                        if test != 0:
                            k = [x, y, z]
                            k = [i * (2 * np.pi / L) for i in k]
                            k_vectors.append(k)

            # making sum for short energy
            shortsum = 0
            for i in range(len(pos)):
                neighbour = nb.get_neighbours(pos[i])
                for j in range(len(neighbour.nb_pos)):
                    if i != j:
                        distance = neighbour.nb_dist[j]
                        qi = charges[i]
                        qj = charges[neighbour.nb_pos[j]]
                        shortsum += (qi * qj) / (distance) * sp.special.erfc(
                            (np.linalg.norm(distance)) / (np.sqrt(2) * sigma))

            # making sum for long energy
            longsum = 0
            structure_factor = 0
            for x in range(len(k_vectors)):
                k = k_vectors[x]
                k_length = np.sqrt(k[0] ** 2 + k[1] ** 2 + k[2] ** 2)
                for i in range(len(pos)):
                    q = charges[i]
                    r = pos[i]
                    structure_factor += 2 * q * np.cos(np.dot(k, r))
                    # its *2 because we calc only half the k vectors (symmetry)
                longsum += abs(structure_factor) ** 2 * np.exp(-sigma ** 2 * k_length ** 2 / 2) / k_length ** 2

            energy_short = 1 / (8 * np.pi * epsilon0) * shortsum
            energy_long = 1 / (V * epsilon0) * longsum
            energy_self = (2 * epsilon0 * sigma * (2 * np.pi) ** (3 / 2)) ** (-1) * np.sum(charges ** 2)

            self._energy_ewald = energy_short + energy_long - energy_self
        return self._energy_ewald

    def forces_ewald(self):
        if self._forces_ewald is None:
            pos = self.positions()
            charges = self.system().info().particle_charges()
            sigma = self.system().info().sigma()
            epsilon0 = self.system().info().epsilon0()
            nb = self.neighbours()
            L = self.system().info().char_length()
            forces_abs = []
            forces_near = []
            forces_far = []

            k_vectors = []
            reci_cutoff = 50  # Maybe put into system?
            for x in range(reci_cutoff):
                for y in range(-reci_cutoff, reci_cutoff, 1):
                    for z in range(-reci_cutoff, reci_cutoff, 1):
                        test = x+y+z
                        if test != 0:
                            k = [x, y, z]
                            k = [i * (2 * np.pi / L) for i in k]
                            k_vectors.append(k)

            # forces resulting from short energy
            for i in range(len(pos)):
                neighbour = nb.get_neighbours(pos[i])
                for j in range(len(neighbour.nb_pos)):
                    if i != j:
                        distance = neighbour.nb_dist[j]
                        qi = charges[i]
                        qj = charges[neighbour.nb_pos[j]]
                        energy = 1 / (8 * np.pi * epsilon0) * \
                                 (qi * qj)/distance * sp.special.erfc((np.linalg.norm(distance))/(np.sqrt(2) * sigma))
                        force = -np.diff(energy)/distance       # not sure about that one...
                        forces_near.append(force)

            # forces resulting from long energy
            structure_factor = 0
            for x in range(len(k_vectors)):
                k = k_vectors[x]
                k_length = np.sqrt(k[0] ** 2 + k[1] ** 2 + k[2] ** 2)
                for i in range(len(pos)):
                    q = charges[i]
                    r = pos[i]
                    structure_factor += 2 * q * np.cos(np.dot(k, r))
                    # its *2 because we calc only half the k vectors (symmetry)
                    energy = abs(structure_factor) ** 2 * np.exp(-sigma ** 2 * k_length ** 2 / 2) / k_length ** 2
                    force = -np.diff(energy)/r                  # not sure about that one... again
                    forces_far.append(force)

            for i in range(len(forces_near)):
                forces_abs.append(forces_near[i]+forces_far[i])

            self._forces_ewald = forces_abs
        return self._forces_ewald

    def _check_lj_ewald(self, lj=None, ewald=None):
        if lj is None:
            lj = self._system.info().lj()
        if ewald is None:
            ewald = self._system.info().ewald()

        if isinstance(lj, bool) or isinstance(ewald, bool):
            raise TypeError('LJ or Ewald were not selected properly in system initialization.')

        return lj, ewald

    def potential(self, lj=None, ewald=None):
        lj, ewald = self._check_lj_ewald(lj=lj, ewald=ewald)

        if self._potential is None:
            self._potential = np.zeros(self.system().info().num_particles(), 1)
            if lj:
                self._potential += self.potential_lj()
            if ewald:
                self._potential += self.potential_ewald()
        return self._potential

    def energy(self, lj=None, ewald=None):
        lj, ewald = self._check_lj_ewald(lj=lj, ewald=ewald)

        if self._energy is None:
            self._energy = 0
            if lj:
                self._energy += self.energy_lj()
            if ewald:
                self._energy += self.energy_ewald()
        return self._energy

    def forces(self, lj=None, ewald=None):
        lj, ewald = self._check_lj_ewald(lj=lj, ewald=ewald)

        if self._forces is None:
            self._forces = np.zeros(self.system().info().num_particles(), 3)
            if lj:
                self._forces += self.energy_lj()
            if ewald:
                self._forces += self.energy_ewald()
        return self._forces


class FrameAnalysis:
    def __init__(self, system, positions_per_frame, energies_per_frame):
        self._system = system
        self._energies = energies_per_frame
        for i in positions_per_frame:
            self._system.update_state(i, self._system)

    def calc_energies(self):
        for i, v in enumerate(self._system.states()):
            calc_e = v.energy()
            given_e = self._energies
            diff = np.abs(calc_e - given_e)
            print("Frame {0} Calc_Energy {1} Given_Energy {2} Diff {3}".format(i, calc_e, given_e, diff))

# distance vector
# r in real^(N, D)
# np.linalg.norm(r[:, None, :] - r[None, :, :], axis=2)<|MERGE_RESOLUTION|>--- conflicted
+++ resolved
@@ -171,7 +171,6 @@
                                               verbose=self._verbose)
         return self._neighbours
 
-<<<<<<< HEAD
     def _calculate_distances(self):
         """Creates a matrix of distances where each cell [i][j] is the distance between particle [i] and particle [j]
         and puts such matrix in self._distance"""
@@ -181,20 +180,8 @@
             neighbour = self.neighbours().get_neighbours(self._positions[i])
             for j in range(i + 1, particle_number):
                 self._distance[i][j] = self._distance[j][i] = neighbour.nb_dist[j]
-=======
-    def _potential_lj(self, distance, sigma):
-        """Calculates the potential between a couple of particles with a certain distance and a set sigma"""
-        if sigma < 0:
-            raise AttributeError('Sigma can\'t be smaller than zero')
-        elif distance <= 0:
-            raise AttributeError('The distance can\'t be smaller than or equal zero')
-
-        q = (sigma / distance)**6
-
-        return 4.0 * self._system.info().epsilon_lj() * (q * (q - 1))
->>>>>>> ec2a7c20
-
-    def potential_lj(self, lj=True):
+
+    def potential(self, lj=True):
         """Calculates the Lennard-Jones potential between each couple of particles
 
             lj = a boolean variable that serves as a switch between Lennard Jones potential or DON'T KNOW YET THE OTHER
