--- conflicted
+++ resolved
@@ -178,13 +178,9 @@
 
         q = (sigma / distance)**6
 
-<<<<<<< HEAD
         return 4.0 * epsilon * (q * (q - 1))
-=======
-        return 4.0 * self._system.info().epsilon_lj() * (q * (q - 1))
->>>>>>> ec2a7c20
-
-    def potential_lj(self, lj=True):
+
+    def potential(self, lj=True):
         """Calculates the Lennard-Jones potential between each couple of particles
 
             lj = a boolean variable that serves as a switch between Lennard Jones potential or DON'T KNOW YET THE OTHER
