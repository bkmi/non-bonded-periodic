--- conflicted
+++ resolved
@@ -83,10 +83,6 @@
     """Simulation class"""
     def __init__(self, system):
         """
-<<<<<<< HEAD
-
-=======
->>>>>>> 637234b1
         :param system: (obj: nbp.System): An instance of the <nbp.System> class
         """
         self._system = system
@@ -101,7 +97,6 @@
         Returns:
             proposal_state (obj: nbp.SystemState)
         """
-<<<<<<< HEAD
         cov = np.max(self._system.info().sigma_eff())/50
         print(cov)
         num_particles = len(self._system.state().positions())
@@ -109,13 +104,6 @@
         proposal_state, proposal_energy = self._metropolis(indices_to_move, cov)
         starting_energy = self._system.state().energy()
         print("proposal energy: {} starting eneregy: {}".format(proposal_energy, starting_energy))
-=======
-        cov = self._system.info().cutoff()/2**7
-        num_particles = len(self._system.state().positions())
-        indices_to_move = list(set(np.random.choice(np.arange(num_particles), size=int(np.ceil((0.05*num_particles))))))
-        proposal_state, proposal_energy = self._metropolis(indices_to_move, cov)
-        starting_energy = self._system.state().energy()
->>>>>>> 637234b1
         if self._check(temperature, proposal_energy, starting_energy):
             self._accepted_number += 1
             return proposal_state
@@ -127,7 +115,6 @@
         """A method for checking for the acceptance of the proposed state.
 
             :param temperature: (float)
-<<<<<<< HEAD
                                 The temperature of the heat bath
 
             :param energy_prop: (float)
@@ -135,15 +122,6 @@
 
             :param energy_prev: (float)
                                 The energy of the starting state
-=======
-                The temperature of the heat bath
-
-            :param energy_prop: (float)
-                The energy of the proposed state
-
-            :param energy_prev: (float)
-                The energy of the starting state
->>>>>>> 637234b1
 
             :return bool: Returns True if the state is accepted and False if rejected
         """
