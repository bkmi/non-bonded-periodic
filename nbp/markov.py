import numpy as np
import scipy as sp
import scipy.stats
<<<<<<< HEAD
from .sysmodule import SystemState
=======
import nbp
>>>>>>> 931682fb


class MCMC:
    """An class which applies actor to a System instance and doing MCMC for a set of steps."""
    def __init__(self, system):
<<<<<<< HEAD
        self.__system = system

    def optimize(self, max_steps, d_energy_tol=1e-6):
        """Optimize from the last system state."""
        actor = Optimizer(self.__system)
        old_energy = 0
        for i in range(max_steps):
            new_state, new_energy = actor.act()
            self.__system.update_state(new_state)
=======
        self._system = system

    def optimize(self, max_steps, d_energy_tol=1e-6):
        """Optimize from the last system state."""
        optimizer = Optimizer(self._system)
        old_energy = 0
        for i in range(max_steps):
            new_state, new_energy = optimizer.act()
            self._system.update_state(new_state)
>>>>>>> 931682fb
            if abs(new_energy - old_energy) < d_energy_tol:
                break
            else:
                old_energy = new_energy
<<<<<<< HEAD
        return self.__system

    def simulate(self, steps, temperature):
        """Simulate from the last system state."""
        actor = Simulator(self.__system)
        for i in range(steps):
            self.__system.update_state(actor.act(temperature))
        return self.__system
=======
        return self._system

    def simulate(self, steps, temperature):
        """Simulate from the last system state."""
        simulator = Simulator(self._system)
        for i in range(steps):
            self._system.update_state(simulator.act(temperature))
        return self._system
>>>>>>> 931682fb


class Optimizer:
    """The class that optimizes the system to temperature 0"""
    def __init__(self, system):
<<<<<<< HEAD
        self.__system = system
        self.__proposal = None

    def __propose(self, cov):
        """Propose the next state, moves a single particle randomly with a 3d gaussian.

        returns proposal state, proposal_energy"""
        positions = self.__system.state().positions()
        particle = np.random.choice(positions.shape[0])
        proposal_positions = positions
        proposal_positions[particle] = sp.stats.multivariate_normal(np.zeros(3), cov * np.eye(3)).rvs()
        proposal_state = SystemState(proposal_positions)
        return proposal_state, proposal_state.energy()

    @staticmethod
    def __check(orig_energy, proposal_energy):
=======
        self._system = system
        self._proposal = None

    def _propose(self, cov):
        """Propose the next state, moves a single particle randomly with a 3d gaussian.

        returns proposal state, proposal_energy"""
        positions = self._system.state().positions()
        particle = np.random.choice(positions.shape[0])
        proposal_positions = positions
        proposal_positions[particle] = sp.stats.multivariate_normal(np.zeros(3), cov * np.eye(3)).rvs()
        proposal_state = nbp.SystemState(proposal_positions)
        return proposal_state, proposal_state.energy()

    @staticmethod
    def _check(orig_energy, proposal_energy):
>>>>>>> 931682fb
        if proposal_energy <= orig_energy:
            return True
        else:
            return False

    def act(self, temperature=0):
        """Overriding of the function act of the Actor in order for it to optimize"""
<<<<<<< HEAD
        cov = self.__system.info().char_length()
        orig_energy = self.__system.energy()
        self.__proposal, proposal_energy = self.__propose(cov)
        if self.__check(orig_energy, proposal_energy):
            return self.__proposal, proposal_energy
        else:
            return self.__system().state(), orig_energy
=======
        cov = self._system.info().char_length()
        orig_energy = self._system.energy()
        self._proposal, proposal_energy = self._propose(cov)
        if self._check(orig_energy, proposal_energy):
            return self._proposal, proposal_energy
        else:
            return self._system().state(), orig_energy
>>>>>>> 931682fb


class Simulator:
    """The class that simulates."""
    def __init__(self, system):
<<<<<<< HEAD
        self.__system = system

    def act(self, temperature):
        """Overriding of the function act of the Actor in order for it to simulate"""
        cov = 1     #TODO scale covariance
        num_particles = len(self.system.state().positions())
        indices_toMove = list(set(np.random.randint(num_particles, size=np.random.randint(1, num_particles))))
        proposal_state = self.__metropolis(indices_toMove, cov)
        if self.__check(proposal_state, temperature):
            self.system.update_state(proposal_state)
        else:
            self.system.update_state(self.system.state())

    def __check(self, state, temperature):
        """Checks for the acceptance of a proposal state"""
        beta = 1  # TODO: Calculate beta (with dim=1) used in Boltzmann Factor
        energy_prev = self.system.states()[-1].energy()
        energy_curr = state.energy()
        p_acc = beta * (energy_curr-energy_prev)
        if np.random.random() <= p_acc:
            return True
        else:
            return False

    def __metropolis(self, indices, cov):
        """Proposes the new states"""
        new_positions = np.copy(self.system.state().positions())
        new_positions[indices] = np.array([sp.stats.multivariate_normal(each, cov=cov).rvs().tolist() for each in new_positions[indices]])
        proposal_state = SystemState(new_positions)
        return proposal_state
=======
        self._system = system

    def act(self, temperature):
        """Overriding of the function act of the Actor in order for it to simulate"""
        return None

    def _check(self):
        pass
>>>>>>> 931682fb
<|MERGE_RESOLUTION|>--- conflicted
+++ resolved
@@ -1,27 +1,12 @@
 import numpy as np
 import scipy as sp
 import scipy.stats
-<<<<<<< HEAD
-from .sysmodule import SystemState
-=======
 import nbp
->>>>>>> 931682fb
 
 
 class MCMC:
     """An class which applies actor to a System instance and doing MCMC for a set of steps."""
     def __init__(self, system):
-<<<<<<< HEAD
-        self.__system = system
-
-    def optimize(self, max_steps, d_energy_tol=1e-6):
-        """Optimize from the last system state."""
-        actor = Optimizer(self.__system)
-        old_energy = 0
-        for i in range(max_steps):
-            new_state, new_energy = actor.act()
-            self.__system.update_state(new_state)
-=======
         self._system = system
 
     def optimize(self, max_steps, d_energy_tol=1e-6):
@@ -31,21 +16,10 @@
         for i in range(max_steps):
             new_state, new_energy = optimizer.act()
             self._system.update_state(new_state)
->>>>>>> 931682fb
             if abs(new_energy - old_energy) < d_energy_tol:
                 break
             else:
                 old_energy = new_energy
-<<<<<<< HEAD
-        return self.__system
-
-    def simulate(self, steps, temperature):
-        """Simulate from the last system state."""
-        actor = Simulator(self.__system)
-        for i in range(steps):
-            self.__system.update_state(actor.act(temperature))
-        return self.__system
-=======
         return self._system
 
     def simulate(self, steps, temperature):
@@ -54,30 +28,11 @@
         for i in range(steps):
             self._system.update_state(simulator.act(temperature))
         return self._system
->>>>>>> 931682fb
 
 
 class Optimizer:
     """The class that optimizes the system to temperature 0"""
     def __init__(self, system):
-<<<<<<< HEAD
-        self.__system = system
-        self.__proposal = None
-
-    def __propose(self, cov):
-        """Propose the next state, moves a single particle randomly with a 3d gaussian.
-
-        returns proposal state, proposal_energy"""
-        positions = self.__system.state().positions()
-        particle = np.random.choice(positions.shape[0])
-        proposal_positions = positions
-        proposal_positions[particle] = sp.stats.multivariate_normal(np.zeros(3), cov * np.eye(3)).rvs()
-        proposal_state = SystemState(proposal_positions)
-        return proposal_state, proposal_state.energy()
-
-    @staticmethod
-    def __check(orig_energy, proposal_energy):
-=======
         self._system = system
         self._proposal = None
 
@@ -94,7 +49,6 @@
 
     @staticmethod
     def _check(orig_energy, proposal_energy):
->>>>>>> 931682fb
         if proposal_energy <= orig_energy:
             return True
         else:
@@ -102,15 +56,6 @@
 
     def act(self, temperature=0):
         """Overriding of the function act of the Actor in order for it to optimize"""
-<<<<<<< HEAD
-        cov = self.__system.info().char_length()
-        orig_energy = self.__system.energy()
-        self.__proposal, proposal_energy = self.__propose(cov)
-        if self.__check(orig_energy, proposal_energy):
-            return self.__proposal, proposal_energy
-        else:
-            return self.__system().state(), orig_energy
-=======
         cov = self._system.info().char_length()
         orig_energy = self._system.energy()
         self._proposal, proposal_energy = self._propose(cov)
@@ -118,13 +63,11 @@
             return self._proposal, proposal_energy
         else:
             return self._system().state(), orig_energy
->>>>>>> 931682fb
 
 
 class Simulator:
     """The class that simulates."""
     def __init__(self, system):
-<<<<<<< HEAD
         self.__system = system
 
     def act(self, temperature):
@@ -154,14 +97,4 @@
         new_positions = np.copy(self.system.state().positions())
         new_positions[indices] = np.array([sp.stats.multivariate_normal(each, cov=cov).rvs().tolist() for each in new_positions[indices]])
         proposal_state = SystemState(new_positions)
-        return proposal_state
-=======
-        self._system = system
-
-    def act(self, temperature):
-        """Overriding of the function act of the Actor in order for it to simulate"""
-        return None
-
-    def _check(self):
-        pass
->>>>>>> 931682fb
+        return proposal_state