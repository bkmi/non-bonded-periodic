--- conflicted
+++ resolved
@@ -1,29 +1,3 @@
-<<<<<<< HEAD
-"""
-nbp
-===
-
-Using nbp
---------------
-python setup.py
-import nbp
-Enjoy :)
-
-Subpackages
---------------
-markov
-
-neighbours
-
-sysmodule
-
-unitconvert
-"""
-
-from .markov import *
-from .neighbours import *
-from .sysmodule import *
-=======
 """
 nbp
 ===
@@ -51,5 +25,4 @@
 from .neighbours import *
 from .sysmodule import *
 from .distance import *
->>>>>>> 346047e3
 from .unitconvert import *